<<<<<<< HEAD
use nalgebra::Vector3;
use wasm_bindgen::prelude::wasm_bindgen;

use super::{achromatic_rsp, Cam, M16, MCAT02, MCAT02INV, MHPE};

#[wasm_bindgen]
=======
#[cfg_attr(target_arch = "wasm32", wasm_bindgen::prelude::wasm_bindgen)]
>>>>>>> 42f41d68
#[derive(Clone, Copy, Debug)]
pub struct ViewConditions {
    /// Degree of Adaptation, if omitted, formula 4.3 of CIE248:2022 is used.``
    pub dopt: Option<f64>,

    pub f: f64,

    /// Adaptation Luminance, in cd/m2.
    /// La = Lw/5, with Lw: luminance of a perfect white object
    pub la: f64,
    pub nc: f64,
    pub yb: f64,
    pub c: f64,
}

impl ViewConditions {
    pub fn new(yb: f64, f: f64, nc: f64, c: f64, la: f64, dopt: Option<f64>) -> ViewConditions {
        ViewConditions {
            yb,
            f,
            nc,
            c,
            la,
            dopt,
        }
    }

    pub fn reference_values(&self, xyzn: Vector3<f64>, cam: Cam) -> super::ReferenceValues {
        let mut rgb_w = match cam {
            Cam::CieCam16 => M16 * xyzn,
            Cam::CieCam02 => MCAT02 * xyzn,
        };

        let vcd = self.dd();
        let yw = xyzn[1];
        let d_rgb = rgb_w.map(|v| vcd * yw / v + 1.0 - vcd);
        let n = self.yb / yw;
        let z = n.sqrt() + 1.48;
        let nbb = 0.725 * n.powf(-0.2);
        let ncb = nbb;
        rgb_w.component_mul_assign(&Vector3::from(d_rgb));
        if cam == Cam::CieCam02 {
            rgb_w = MCAT02INV * rgb_w;
            rgb_w = MHPE * rgb_w;
        }
        let qu = 150f64.max(rgb_w[0].max(rgb_w[1]).max(rgb_w[2]));
        rgb_w.apply(|q| self.lum_adapt(q, 0.26, qu));
        let aw = achromatic_rsp(rgb_w, nbb);

        super::ReferenceValues {
            n,
            z,
            nbb,
            ncb,
            d_rgb: d_rgb.into(),
            aw,
            qu,
        }
    }

    #[inline]
    pub fn k(&self) -> f64 {
        1. / (5. * self.la + 1.)
    }

    #[inline]
    pub fn f_l(&self) -> f64 {
        let k = self.k();
        k.powi(4) * self.la + (1. - k.powi(4)).powi(2) / 10. * (5.0 * self.la).powf(1. / 3.)
    }

    pub fn dd(&self) -> f64 {
        if let Some(d) = self.dopt {
            d.clamp(0.0, 1.0)
        } else {
            (self.f * (1.0 - (1.0 / 3.6) * ((-1.0 * self.la - 42.0) / 92.0).exp())).clamp(0.0, 1.0)
        }
    }

    /// Hyperbolic post-adaptation response compression function
    ///
    /// As used in CIECAM02 and CAM16
    ///
    /// Modified hyperbolic post-adaptation response compression function
    ///
    /// Updated to fix some issues with the function as used in CIECAM02 and CAM16.
    /// See Section 3.2 in CIE248:2022.
    /// CIE recommends to use:
    /// l = 0.26;
    /// u = max(150.0, Rwc, Gwc, Bwc);
    pub fn lum_adapt(&self, q: &mut f64, ql: f64, qu: f64) {
        let fl = self.f_l();

        // CIECAM16 eq 3.4
        let f = |q: f64| -> f64 {
            let t = (fl * q / 100.).powf(0.42);
            400.0 * t / (27.13 + t)
        };

        // CIECAM16 eq 3.5
        let fp = |qu: f64| -> f64 {
            let t = fl * qu / 100.;
            let den = 1.68 * 27.13 * fl * t.powf(-0.58);
            let nom = (27.13 + t.powf(0.42)).powi(2);
            den / nom
        };

        // CIECAM16 eq 3.3
        if *q < ql {
            *q = f(ql) * *q / ql;
        } else if *q > qu {
            *q = f(qu) * fp(qu) * (*q - qu);
        } else {
            *q = f(*q);
        };

        // CIECAM16 eq 3.2
        *q += 0.1;
    }
}

impl Default for ViewConditions {
    fn default() -> Self {
        Self {
            yb: 20.0,
            c: 0.69,
            nc: 1.0,
            f: 1.0,
            la: 100.0,
            dopt: None,
        }
    }
}

#[allow(dead_code)]
pub const TM30VC: ViewConditions = ViewConditions {
    yb: 20.0,
    c: 0.69,
    nc: 1.0,
    f: 1.0,
    la: 100.0,
    dopt: Some(1.0),
};

/// Values according to Table 1, record 2, CIE 248:2022
#[allow(dead_code)]
pub const CIE_HOME_DISPLAY: ViewConditions = ViewConditions {
    yb: 20.0,
    c: 0.59,
    nc: 0.9,
    f: 0.8,
    la: 16.0,
    dopt: None,
};<|MERGE_RESOLUTION|>--- conflicted
+++ resolved
@@ -1,13 +1,4 @@
-<<<<<<< HEAD
-use nalgebra::Vector3;
-use wasm_bindgen::prelude::wasm_bindgen;
-
-use super::{achromatic_rsp, Cam, M16, MCAT02, MCAT02INV, MHPE};
-
-#[wasm_bindgen]
-=======
 #[cfg_attr(target_arch = "wasm32", wasm_bindgen::prelude::wasm_bindgen)]
->>>>>>> 42f41d68
 #[derive(Clone, Copy, Debug)]
 pub struct ViewConditions {
     /// Degree of Adaptation, if omitted, formula 4.3 of CIE248:2022 is used.``
