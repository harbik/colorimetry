--- conflicted
+++ resolved
@@ -34,11 +34,7 @@
 #[cfg(feature = "gamut-tables")]
 mod gamut;
 #[cfg(feature = "gamut-tables")]
-<<<<<<< HEAD
 pub use gamut::CieLChGamut;
-=======
-pub use gamut::CieJChGamut;
->>>>>>> 6fc9f9ca
 
 use crate::{
     error::Error,
@@ -63,6 +59,18 @@
     pub fn new(lab: [f64; 3], xyzn: XYZ) -> CieLab {
         let lab = Vector3::from(lab);
         CieLab { lab, xyzn }
+    }
+
+    pub fn a(&self) -> f64 {
+        self.lab[1]
+    }
+
+    pub fn b(&self) -> f64 {
+        self.lab[2]
+    }
+
+    pub fn l(&self) -> f64 {
+        self.lab[0]
     }
 
     pub fn a(&self) -> f64 {
@@ -100,6 +108,11 @@
         let xyz = xyz_from_cielab(self.lab, self.xyzn.xyz);
         // unwrap - same observer
         RelXYZ::from_xyz(XYZ::from_vecs(xyz, self.xyzn.observer), self.xyzn).unwrap()
+    }
+
+    /// Returns the reference white tristimulus value for this CIE L*a*b* color.
+    pub fn xyzn(&self) -> XYZ {
+        self.xyzn
     }
 
     /// Returns the reference white tristimulus value for this CIE L*a*b* color.
@@ -180,6 +193,14 @@
             b.atan2(a).to_degrees().rem_euclid(360.0) // Convert to degrees and normalize
         };
         [l, c, h]
+    }
+
+    pub fn from_lch(lch: [f64; 3], xyzn: XYZ) -> CieLab {
+        let [l, c, h] = lch;
+        let h_rad = h.to_radians();
+        let a = c * h_rad.cos();
+        let b = c * h_rad.sin();
+        CieLab::new([l, a, b], xyzn)
     }
 
     pub fn from_lch(lch: [f64; 3], xyzn: XYZ) -> CieLab {
